--- conflicted
+++ resolved
@@ -37,13 +37,8 @@
 			.map(cls -> (InterceptionResult) InterceptionResult.success())
 			.orElseGet(() -> InterceptionResult.error(null));
 	}
-<<<<<<< HEAD
 	
 	public static Stream<OnEvent> getOnEventContract(final Object target, final Class<?> eventClass) {
-=======
-
-	private static Stream<OnEvent> getOnEventContract(final Object target, final Class<?> eventClass) {
->>>>>>> 54a06715
 		return Arrays.stream(target.getClass().getAnnotationsByType(OnEvent.class))
 				.filter(contract -> contract.when().isAssignableFrom(eventClass));
 	}

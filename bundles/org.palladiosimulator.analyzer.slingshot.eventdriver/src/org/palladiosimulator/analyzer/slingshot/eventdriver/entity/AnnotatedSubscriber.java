package org.palladiosimulator.analyzer.slingshot.eventdriver.entity;

import java.lang.reflect.InvocationTargetException;
import java.lang.reflect.Method;
<<<<<<< HEAD
import java.util.stream.Collectors;
=======
import java.util.Objects;
import java.util.Optional;
>>>>>>> 54a06715

import org.palladiosimulator.analyzer.slingshot.eventdriver.annotations.Subscribe;
import org.palladiosimulator.analyzer.slingshot.eventdriver.entity.interceptors.IPostInterceptor;
import org.palladiosimulator.analyzer.slingshot.eventdriver.entity.interceptors.IPreInterceptor;
import org.palladiosimulator.analyzer.slingshot.eventdriver.internal.contractchecker.EventContractChecker;
import org.palladiosimulator.analyzer.slingshot.eventdriver.returntypes.Result;

<<<<<<< HEAD
public abstract class AnnotatedSubscriber {
	
	private AnnotatedSubscriber() {
		
	}

	private static <T> Result<?> acceptEvent(final T event, final Object target, final Method method) throws Exception {
		final Class<?> resultType = method.getReturnType();
		final Result<?> result;
		
		try {
			if (resultType.equals(void.class) || resultType.equals(Void.class)) {
				// Return type void is equivalent to Result.empty()
				result = Result.empty();
				method.invoke(target, event);
			} else {
				result = (Result<?>) method.invoke(target, event);
			}
			
			return result;
		} catch (final InvocationTargetException ex) {
			if (ex.getCause() != null && ex.getCause() instanceof Exception) {
				throw (Exception) ex.getCause();
			}
			return Result.empty();
		}
		
	}
	
	public static <T> Subscriber.Builder<T> fromJavaMethod(
			final Class<T> forEvent, 
			final Object target, 
			final Method method, 
			final Subscribe annotation,
			final IPreInterceptor preInterceptor,
			final IPostInterceptor postInterceptor) {
		return Subscriber.builder(forEvent)
						 .associatedContracts(EventContractChecker
								 .getOnEventContract(target, forEvent)
								 .map(onEvent -> SubscriberContract.fromAnnotation(onEvent))
								 .collect(Collectors.toList())) // TODO
						 .handlerType(Method.class)
						 .enclosingType(target.getClass())
						 .name(method.getName())
						 .priority(annotation.priority())
						 .reifiedClasses(annotation.reified())
						 .preInterceptor(preInterceptor)
						 .postInterceptor(postInterceptor)
						 .handler(event -> acceptEvent(event, target, method));
	}
	
=======
public final class AnnotatedSubscriber extends AbstractSubscriber<Object> {

	private final Method method;
	private final Object target;
	private final Optional<IPreInterceptor> preInterceptor;
	private final Optional<IPostInterceptor> postInterceptor;
	private final Class<?> resultType;

	public AnnotatedSubscriber(final Method method, final Object target,
			final IPreInterceptor preInterceptor,
			final IPostInterceptor postInterceptor,
			final Subscribe subscriberAnnotation) {
		super(subscriberAnnotation);
		this.method = Objects.requireNonNull(method);
		this.target = Objects.requireNonNull(target);
		this.preInterceptor = Optional.ofNullable(preInterceptor);
		this.postInterceptor = Optional.ofNullable(postInterceptor);
		this.resultType = method.getReturnType();
	}

	@Override
	protected void acceptEvent(final Object event) throws Exception {
		final InterceptorInformation preInterceptionInformation = new InterceptorInformation(target, method);

		final InterceptionResult preInterceptionResult = this.preInterceptor
				.map(preInterceptor -> preInterceptor.apply(preInterceptionInformation, event))
				.orElseGet(() -> InterceptionResult.success());

		if (!this.checkIfCorrectlyReified(event)) {
			return;
		}

		final Result<?> result;
		if (preInterceptionResult.wasSuccessful()) {

			try {
				if (resultType.equals(void.class) || resultType.equals(Void.class)) {
					// Return type void is equivalent to Result.empty()
					result = Result.empty();
					this.method.invoke(target, event);
				} else {
					result = (Result<?>) this.method.invoke(target, event);
				}
			} catch (final InvocationTargetException ex) {
				if (ex.getCause() != null && ex.getCause() instanceof Exception) {
					throw (Exception) ex.getCause();
				}
				return;
			}

		} else {
			result = Result.empty();
		}

		final InterceptionResult postInterceptionResult = this.postInterceptor
				.map(postInterceptor -> postInterceptor.apply(preInterceptionInformation, event, result))
				.orElseGet(() -> InterceptionResult.success());

	}

	private boolean checkIfCorrectlyReified(final Object event) {
		if (event instanceof ReifiedEvent<?>) {
			if (this.getReifiedClasses() == null || this.getReifiedClasses().length == 0) {
				// We always accept then
				return true;
			}

			final ReifiedEvent<?> reifiedEvent = (ReifiedEvent<?>) event;
			return this.getReifiedClasses()[0].isAssignableFrom(reifiedEvent.getTypeToken().getRawType());
		}
		// Since it's not a reified event, check is not needed.
		return true;
	}

	@Override
	protected void release() {

	}

	@Override
	public int hashCode() {
		return Objects.hash(method, target);
	}

	@Override
	public boolean equals(final Object obj) {
		if (this == obj)
			return true;
		if (obj == null)
			return false;
		if (getClass() != obj.getClass())
			return false;
		final AnnotatedSubscriber other = (AnnotatedSubscriber) obj;
		return Objects.equals(method, other.method) && Objects.equals(target, other.target);
	}



>>>>>>> 54a06715
}<|MERGE_RESOLUTION|>--- conflicted
+++ resolved
@@ -2,12 +2,7 @@
 
 import java.lang.reflect.InvocationTargetException;
 import java.lang.reflect.Method;
-<<<<<<< HEAD
 import java.util.stream.Collectors;
-=======
-import java.util.Objects;
-import java.util.Optional;
->>>>>>> 54a06715
 
 import org.palladiosimulator.analyzer.slingshot.eventdriver.annotations.Subscribe;
 import org.palladiosimulator.analyzer.slingshot.eventdriver.entity.interceptors.IPostInterceptor;
@@ -15,7 +10,6 @@
 import org.palladiosimulator.analyzer.slingshot.eventdriver.internal.contractchecker.EventContractChecker;
 import org.palladiosimulator.analyzer.slingshot.eventdriver.returntypes.Result;
 
-<<<<<<< HEAD
 public abstract class AnnotatedSubscriber {
 	
 	private AnnotatedSubscriber() {
@@ -66,105 +60,5 @@
 						 .postInterceptor(postInterceptor)
 						 .handler(event -> acceptEvent(event, target, method));
 	}
-	
-=======
-public final class AnnotatedSubscriber extends AbstractSubscriber<Object> {
 
-	private final Method method;
-	private final Object target;
-	private final Optional<IPreInterceptor> preInterceptor;
-	private final Optional<IPostInterceptor> postInterceptor;
-	private final Class<?> resultType;
-
-	public AnnotatedSubscriber(final Method method, final Object target,
-			final IPreInterceptor preInterceptor,
-			final IPostInterceptor postInterceptor,
-			final Subscribe subscriberAnnotation) {
-		super(subscriberAnnotation);
-		this.method = Objects.requireNonNull(method);
-		this.target = Objects.requireNonNull(target);
-		this.preInterceptor = Optional.ofNullable(preInterceptor);
-		this.postInterceptor = Optional.ofNullable(postInterceptor);
-		this.resultType = method.getReturnType();
-	}
-
-	@Override
-	protected void acceptEvent(final Object event) throws Exception {
-		final InterceptorInformation preInterceptionInformation = new InterceptorInformation(target, method);
-
-		final InterceptionResult preInterceptionResult = this.preInterceptor
-				.map(preInterceptor -> preInterceptor.apply(preInterceptionInformation, event))
-				.orElseGet(() -> InterceptionResult.success());
-
-		if (!this.checkIfCorrectlyReified(event)) {
-			return;
-		}
-
-		final Result<?> result;
-		if (preInterceptionResult.wasSuccessful()) {
-
-			try {
-				if (resultType.equals(void.class) || resultType.equals(Void.class)) {
-					// Return type void is equivalent to Result.empty()
-					result = Result.empty();
-					this.method.invoke(target, event);
-				} else {
-					result = (Result<?>) this.method.invoke(target, event);
-				}
-			} catch (final InvocationTargetException ex) {
-				if (ex.getCause() != null && ex.getCause() instanceof Exception) {
-					throw (Exception) ex.getCause();
-				}
-				return;
-			}
-
-		} else {
-			result = Result.empty();
-		}
-
-		final InterceptionResult postInterceptionResult = this.postInterceptor
-				.map(postInterceptor -> postInterceptor.apply(preInterceptionInformation, event, result))
-				.orElseGet(() -> InterceptionResult.success());
-
-	}
-
-	private boolean checkIfCorrectlyReified(final Object event) {
-		if (event instanceof ReifiedEvent<?>) {
-			if (this.getReifiedClasses() == null || this.getReifiedClasses().length == 0) {
-				// We always accept then
-				return true;
-			}
-
-			final ReifiedEvent<?> reifiedEvent = (ReifiedEvent<?>) event;
-			return this.getReifiedClasses()[0].isAssignableFrom(reifiedEvent.getTypeToken().getRawType());
-		}
-		// Since it's not a reified event, check is not needed.
-		return true;
-	}
-
-	@Override
-	protected void release() {
-
-	}
-
-	@Override
-	public int hashCode() {
-		return Objects.hash(method, target);
-	}
-
-	@Override
-	public boolean equals(final Object obj) {
-		if (this == obj)
-			return true;
-		if (obj == null)
-			return false;
-		if (getClass() != obj.getClass())
-			return false;
-		final AnnotatedSubscriber other = (AnnotatedSubscriber) obj;
-		return Objects.equals(method, other.method) && Objects.equals(target, other.target);
-	}
-
-
-
->>>>>>> 54a06715
 }
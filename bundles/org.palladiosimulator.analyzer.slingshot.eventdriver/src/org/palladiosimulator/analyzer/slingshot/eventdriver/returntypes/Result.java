--- conflicted
+++ resolved
@@ -14,11 +14,7 @@
  *
  * The container itself is a set, that means there is no guarantee of order.
  *
-<<<<<<< HEAD
- * @author Julijan Katic
-=======
  * @author Julijan Katic, Sarah Stieß
->>>>>>> 54a06715
  *
  * @param <T> The containers type
  */
@@ -44,8 +40,6 @@
 		return new Result<>(List.of(events));
 	}
 
-<<<<<<< HEAD
-=======
 	public static <T, S extends T> Result<T> of(final Collection<S> resultEvents) {
 		return new Result<>(List.copyOf(resultEvents));
 	}
@@ -58,18 +52,11 @@
 	}
 
 	@Deprecated
->>>>>>> 54a06715
 	public static <T> Result<T> from(final Collection<T> resultEvents) {
 		return new Result<>(resultEvents);
 	}
 
-<<<<<<< HEAD
 	public static <T> Result<T> empty() {
 		return new Result<>(null);
-=======
-	@Deprecated
-	public static <T> Result<T> empty() {
-		return new Result<>(List.of());
->>>>>>> 54a06715
 	}
 }
--- conflicted
+++ resolved
@@ -15,12 +15,9 @@
 import org.palladiosimulator.analyzer.slingshot.core.events.SimulationStarted;
 import org.palladiosimulator.analyzer.slingshot.core.extension.SimulationBehaviorContainer;
 import org.palladiosimulator.analyzer.slingshot.core.extension.SimulationBehaviorExtension;
-<<<<<<< HEAD
 import org.palladiosimulator.analyzer.slingshot.eventdriver.entity.Subscriber;
 
 
-=======
->>>>>>> 478305a8
 import com.google.inject.AbstractModule;
 import com.google.inject.Inject;
 import com.google.inject.Injector;
@@ -132,12 +129,8 @@
 
 		private final IProgressMonitor monitor;
 
-<<<<<<< HEAD
-		public SimulationDriverSubModule(final IProgressMonitor monitor,
-										 final SimuComConfig config) {
-=======
 		public SimulationDriverSubModule(final IProgressMonitor monitor) {
->>>>>>> 478305a8
+
 			this.monitor = monitor;
 		}
 
@@ -146,13 +139,12 @@
 			return this.monitor;
 		}
 
-<<<<<<< HEAD
-=======
+
 //		@Provides
 //		public SimuComConfig config() {
 //			return config;
 //		}
->>>>>>> 478305a8
+
 	}
 
 	@Override

package org.palladiosimulator.analyzer.slingshot.core.behavior;

import javax.inject.Inject;

import org.apache.log4j.LogManager;
import org.apache.log4j.Logger;
import org.palladiosimulator.analyzer.slingshot.common.events.DESEvent;
import org.palladiosimulator.analyzer.slingshot.core.api.SimulationDriver;
import org.palladiosimulator.analyzer.slingshot.core.events.SimulationFinished;
import org.palladiosimulator.analyzer.slingshot.core.exceptions.IllegalResultException;
import org.palladiosimulator.analyzer.slingshot.core.extension.SimulationBehaviorExtension;
import org.palladiosimulator.analyzer.slingshot.eventdriver.annotations.OnException;
import org.palladiosimulator.analyzer.slingshot.eventdriver.annotations.PostIntercept;
import org.palladiosimulator.analyzer.slingshot.eventdriver.annotations.Subscribe;
import org.palladiosimulator.analyzer.slingshot.eventdriver.annotations.eventcontract.OnEvent;
import org.palladiosimulator.analyzer.slingshot.eventdriver.entity.interceptors.InterceptorInformation;
import org.palladiosimulator.analyzer.slingshot.eventdriver.returntypes.InterceptionResult;
import org.palladiosimulator.analyzer.slingshot.eventdriver.returntypes.Result;

@OnEvent(when = SimulationFinished.class)
public class CoreBehavior implements SimulationBehaviorExtension {

	private static final Logger LOGGER = LogManager.getLogger(CoreBehavior.class);
	private final SimulationDriver simulationDriver;

	@Inject
	public CoreBehavior(final SimulationDriver simulationDriver) {
		this.simulationDriver = simulationDriver;
	}

	@Subscribe
	public void onSimulationFinished(final SimulationFinished simulationFinished) {
		this.simulationDriver.stop();
	}

	@PostIntercept
<<<<<<< HEAD
	public InterceptionResult rescheduleNextEvents(final InterceptorInformation interceptionInformation, final DESEvent event, final Result result) {
		LOGGER.debug("call post interception from " + interceptionInformation.getName());
		
=======
	public InterceptionResult rescheduleNextEvents(final InterceptorInformation interceptionInformation, final DESEvent event, final Result<?> result) {
		LOGGER.debug("call post interception from " + interceptionInformation.getMethod().getName());

>>>>>>> 54a06715
		result.getResultEvents().forEach(nextEvent -> {
			LOGGER.debug("Result is " + nextEvent.getClass().getName());
			if (nextEvent instanceof DESEvent) {
				simulationDriver.scheduleEvent((DESEvent) nextEvent);
			} else {
				/* Within the simulation, we only allow results that have DESEvents */
				throw new IllegalResultException("The result container contains objects that are not DESEvents"
						+ ", but instead " + nextEvent.getClass().getName() + ".");
			}
		});

		return InterceptionResult.success();
	}

	@OnException
	public void onGenericException(final Exception exception) {
		LOGGER.error("A weird exception has occured: ", exception);
	}

}<|MERGE_RESOLUTION|>--- conflicted
+++ resolved
@@ -34,15 +34,9 @@
 	}
 
 	@PostIntercept
-<<<<<<< HEAD
-	public InterceptionResult rescheduleNextEvents(final InterceptorInformation interceptionInformation, final DESEvent event, final Result result) {
+	public InterceptionResult rescheduleNextEvents(final InterceptorInformation interceptionInformation, final DESEvent event, final Result<?> result) {
 		LOGGER.debug("call post interception from " + interceptionInformation.getName());
-		
-=======
-	public InterceptionResult rescheduleNextEvents(final InterceptorInformation interceptionInformation, final DESEvent event, final Result<?> result) {
-		LOGGER.debug("call post interception from " + interceptionInformation.getMethod().getName());
 
->>>>>>> 54a06715
 		result.getResultEvents().forEach(nextEvent -> {
 			LOGGER.debug("Result is " + nextEvent.getClass().getName());
 			if (nextEvent instanceof DESEvent) {
